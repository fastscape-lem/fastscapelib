/**
 * @brief Class used to compute or follow flow routes on
 * the topographic surface.
 *
 * It provides a single API to chain flow_router and
 * sink_resolver methods and access their results.
 *
 */
#ifndef FASTSCAPELIB_FLOW_FLOW_GRAPH_H
#define FASTSCAPELIB_FLOW_FLOW_GRAPH_H

#include <map>
#include <memory>
#include <stdexcept>
#include <type_traits>
#include <string>
#include <vector>

#include "xtensor/xstrided_view.hpp"

#include "fastscapelib/flow/flow_graph_impl.hpp"
#include "fastscapelib/flow/flow_operator.hpp"
#include "fastscapelib/utils/xtensor_utils.hpp"


namespace fastscapelib
{

    /**
     * Main class used to compute or follow flow routes on
     * the topographic surface.
     *
     * @tparam G The grid type.
     * @tparam Tag The flow graph implementation tag.
     * @tparam S The xtensor container selector for data array members.
     */
    template <class G, class S = typename G::xt_selector, class Tag = flow_graph_fixed_array_tag>
    class flow_graph
    {
    public:
        using self_type = flow_graph<G, S, Tag>;
        using grid_type = G;
        using xt_selector = S;
        using impl_type = detail::flow_graph_impl<G, S, Tag>;
        using operators_type = flow_operator_sequence<impl_type>;

        using size_type = typename grid_type::size_type;

        using data_type = typename grid_type::grid_data_type;
        using data_array_type = xt_array_t<xt_selector, data_type>;
        using shape_type = typename data_array_type::shape_type;
        using data_array_size_type = xt_array_t<xt_selector, size_type>;

        using graph_map = std::map<std::string, std::unique_ptr<self_type>>;
        using graph_impl_map = std::map<std::string, impl_type&>;
        using elevation_map = std::map<std::string, std::unique_ptr<data_array_type>>;

        /**
         * Flow graph constructor.
         *
         * @param grid The grid object.
         * @param operators The sequence of flow operators to use for updating the graph.
         */
        flow_graph(G& grid, operators_type operators)
            : m_grid(grid)
            , m_impl(grid, operators.all_single_flow())
            , m_operators(std::move(operators))
        {
            // sanity checks
            if (!m_operators.graph_updated())
            {
                throw std::invalid_argument(
                    "must have at least one operator that updates the flow graph");
            }
            if (m_operators.out_flowdir() == flow_direction::undefined)
            {
                throw std::invalid_argument(
                    "must have at least one operator that defines the output flow direction type");
            }

            // pre-allocate graph and elevation snapshots
            for (const auto& key : m_operators.graph_snapshot_keys())
            {
                bool single_flow = m_operators.snapshot_single_flow(key);
                auto graph = new self_type(grid, single_flow);

                m_graph_snapshots.insert({ key, std::unique_ptr<self_type>(std::move(graph)) });
                m_graph_impl_snapshots.insert({ key, (*m_graph_snapshots.at(key)).m_impl });
            }
            for (const auto& key : m_operators.elevation_snapshot_keys())
            {
                auto snapshot = data_array_type::from_shape(grid.shape());
                m_elevation_snapshots.insert(
                    { key, std::make_unique<data_array_type>(std::move(snapshot)) });
            }

            // pre-allocate hydrologically corrected elevation
            if (m_operators.elevation_updated())
            {
                m_elevation_copy = xt::empty<data_type>(grid.shape());
            }
        }

        /**
         * Returns a vector of pointers to the flow operators objects used in
         * this graph.
         *
         * Note: the ``flow_operator`` base class has very limited polymorphism
         * (i.e., only its ``name`` method is virtual). It is still possible to
         * downcast the returned pointers (e.g., using the visitor pattern).
         */
        const std::vector<const flow_operator*>& operators() const
        {
            return m_operators.m_op_vec;
        }

        /**
<<<<<<< HEAD
         * Returns the names of the graph snapshots (if any).
=======
         * Returns ``true`` if the graph has single flow directions.
         */
        bool single_flow() const
        {
            return m_operators.out_flowdir() == flow_direction::single;
        }

        /*
         * Returns the names of the graph snapshot.
>>>>>>> 5b2d0fbf
         */
        const std::vector<std::string>& graph_snapshot_keys() const
        {
            return m_operators.graph_snapshot_keys();
        }

        /**
         * Graph snapshot getter.
         *
         * @param name Name of the snapshot.
         */
        self_type& graph_snapshot(std::string name) const
        {
            return *(m_graph_snapshots.at(name));
        }

        /**
         * Returns the names of the elevation snapshots.
         */
        const std::vector<std::string>& elevation_snapshot_keys() const
        {
            return m_operators.elevation_snapshot_keys();
        }

        /**
         * Elevation snapshot getter.
         *
         * @param name Name of the snapshot.
         */
        const data_array_type& elevation_snapshot(std::string name) const
        {
            return *(m_elevation_snapshots.at(name));
        }

        /**
         * Update flow routes from the input topographic surface.
         *
         * This applies in chain the flow operators and takes snapshots (if any).
         *
         * @param elevation The input topographic surface elevation.
         *
         * @return Either the input elevation unchanged or the elevation that
         * has been updated in order to route flow accross closed depressions.
         *
         */
        const data_array_type& update_routes(const data_array_type& elevation)
        {
            if (!m_writeable)
            {
                throw std::runtime_error("cannot update routes (graph is read-only)");
            }

            data_array_type* elevation_ptr;

            if (m_operators.elevation_updated())
            {
                // reset and use hydrologically corrected elevation
                m_elevation_copy = elevation;
                elevation_ptr = &m_elevation_copy;
            }
            else
            {
                // pretty safe to remove the const qualifier (shouldn't be updated)
                elevation_ptr = const_cast<data_array_type*>(&elevation);
            }

            // loop over flow operator implementations
            for (auto op = m_operators.impl_begin(); op != m_operators.impl_end(); ++op)
            {
                op->apply(m_impl, *elevation_ptr);
                op->save(m_impl, m_graph_impl_snapshots, *elevation_ptr, m_elevation_snapshots);
            }

            return *elevation_ptr;
        }

        /**
         * Returns a reference to the corresponding grid object.
         */
        grid_type& grid() const
        {
            return m_grid;
        }

        /**
         * Returns the total number of nodes in the graph (equals to the size of
         * the grid).
         */
        size_type size() const
        {
            return m_grid.size();
        }

        /**
         * Returns the shape of the grid node arrays.
         */
        shape_type grid_shape() const
        {
            // grid shape may have a different type (e.g., from xtensor containers)
            auto shape = m_grid.shape();
            shape_type data_array_shape(shape.begin(), shape.end());
            return data_array_shape;
        }

        /**
         * Returns a reference to the flow graph implementation.
         */
        const impl_type& impl() const
        {
            return m_impl;
        }

        /**
         * Traverse the flow graph in the top->down direction and accumulate
         * locally produced quantities or fluxes.
         *
         * The local quantitites or fluxes (i.e., source) may for example
         * correspond to precipitation, surface water runoff, sediment flux,
         * etc.
         *
         * The accumulated values represent at each node of the graph the
         * integral of the source over the node upslope contributing area.
         *
         * @param src The source, must be given per area unit and have the same
         * shape than ``grid_shape``.
         *
         * @return The output accumulated values (array of same shape than ``grid_shape``).
         */
        data_array_type accumulate(const data_array_type& src) const
        {
            return m_impl.accumulate(src);
        }

        /**
         * Traverse the flow graph in the top->down direction and accumulate
         * locally produced quantities or fluxes.
         *
         * This version allows reusing a pre-allocated array to store the output.
         *
         * @param acc The output accumulated values.
         * @param src The source, must be given per area unit.
         *
         * Both `acc` and `src` must of the same shape then ``grid_shape``.
         */
        void accumulate(data_array_type& acc, const data_array_type& src) const
        {
            return m_impl.accumulate(acc, src);
        }

        /**
         * Traverse the flow graph in the top->down direction and accumulate
         * locally produced quantities or fluxes.
         *
         * @param src The spatially uniform source (scalar).
         *
         * @return The output accumulated values (array of same shape than ``grid_shape``).
         */
        data_array_type accumulate(data_type src) const
        {
            return m_impl.accumulate(src);
        }

        /**
         * Traverse the flow graph in the top->down direction and accumulate
         * locally produced quantities or fluxes.
         *
         * @param acc The output accumulated values.
         * @param src The spatially uniform source (scalar).
         *
         * Both `acc` and `src` must of the same shape then ``grid_shape``.
         */
        void accumulate(data_array_type& acc, data_type src) const
        {
            return m_impl.accumulate(acc, src);
        }

        /**
         * Delineate catchments (or basins).
         *
         * A catchment is defined by all adjacent nodes that flow towards the
         * same outlet (or pit) graph node.
         *
         * @return Catchment ids (array of same shape than ``grid_shape``).
         *
         * Note: results may be cached.
         */
        data_array_size_type basins()
        {
            data_array_size_type basins = data_array_type::from_shape(m_grid.shape());
            auto basins_flat = xt::flatten(basins);

            m_impl.compute_basins();
            basins_flat = m_impl.basins();

            return basins;
        }

    private:
        bool m_writeable = true;
        grid_type& m_grid;
        impl_type m_impl;
        data_array_type m_elevation_copy;

        graph_map m_graph_snapshots;
        graph_impl_map m_graph_impl_snapshots;
        elevation_map m_elevation_snapshots;

        operators_type m_operators;

        // used internally for creating graph snapshots
        explicit flow_graph(grid_type& grid, bool single_flow)
            : m_writeable(false)
            , m_grid(grid)
            , m_impl(grid, single_flow)
        {
        }
    };
}

#endif<|MERGE_RESOLUTION|>--- conflicted
+++ resolved
@@ -115,19 +115,15 @@
         }
 
         /**
-<<<<<<< HEAD
+         * Returns ``true`` if the graph has single flow directions.
+         */
+        bool single_flow() const
+        {
+            return m_operators.out_flowdir() == flow_direction::single;
+        }
+
+        /*
          * Returns the names of the graph snapshots (if any).
-=======
-         * Returns ``true`` if the graph has single flow directions.
-         */
-        bool single_flow() const
-        {
-            return m_operators.out_flowdir() == flow_direction::single;
-        }
-
-        /*
-         * Returns the names of the graph snapshot.
->>>>>>> 5b2d0fbf
          */
         const std::vector<std::string>& graph_snapshot_keys() const
         {
