--- conflicted
+++ resolved
@@ -38,7 +38,9 @@
                     std::pow(dx * fastscapelib::consts::d8_col_offsets[k], 2.0));
             }
 
-<<<<<<< HEAD
+            return d8_dists;
+        }
+
 /**
  * compute_receivers_d8 implementation.
  */
@@ -51,10 +53,6 @@
                                double dy)
 {
     const auto d8_dists = detail::get_d8_distances(dx, dy);
-=======
-            return d8_dists;
-        }
->>>>>>> 86d0c8bf
 
 
         template<class S, class N, class D>
