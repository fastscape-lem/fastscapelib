import os
import platform
import re
import subprocess
import sys
from distutils.version import LooseVersion

from setuptools import Extension, find_packages, setup
from setuptools.command.build_ext import build_ext

CMAKE_OPTIONS = {"BUILD_PYTHON_MODULE": "ON"}


def check_cmake_version():
    try:
        out = subprocess.check_output(["cmake", "--version"])
    except OSError:
        raise RuntimeError("CMake must be installed to build this project")

    if platform.system() == "Windows":
        cmake_version = LooseVersion(
            re.search(r"version\s*([\d.]+)", out.decode()).group(1)
        )
        if cmake_version < "3.1.0":
            raise RuntimeError("CMake >= 3.1.0 is required on Windows")


def get_version():
    """Get version string using git, source (root) directory, or conda
    build environment variable, formatted according to pep440.

    This functions calls a cmake script.

    """
    check_cmake_version()

    cmake_script = os.path.join("cmake", "PrintVersion.cmake")
    cmake_args = ["-DINCLUDEDIR=include", "-P", cmake_script]

    out = subprocess.check_output(
        ["cmake"] + cmake_args, cwd=os.pardir, stderr=subprocess.STDOUT
    )
    version_str = out.decode().strip()
    return version_str


class CMakeExtension(Extension):
    def __init__(self, name, source_dir="", cmake_options=None):
        Extension.__init__(self, name, sources=[])

        self.source_dir = os.path.abspath(source_dir)
        self.cmake_options = cmake_options or {}


class CMakeBuild(build_ext):
    def run(self):
        check_cmake_version()

        for ext in self.extensions:
            self.build_extension(ext)

    def build_extension(self, ext):
        extdir = os.path.abspath(os.path.dirname(self.get_ext_fullpath(ext.name)))

        cmake_args = [
            "-DCMAKE_LIBRARY_OUTPUT_DIRECTORY=" + extdir,
            "-DPYTHON_EXECUTABLE=" + sys.executable,
        ]
        cmake_args += ["-D{}={}".format(k, v) for k, v in ext.cmake_options.items()]

        cfg = "Debug" if self.debug else "Release"
        build_args = ["--config", cfg]

        if platform.system() == "Windows":
            cmake_args += [
                "-DCMAKE_LIBRARY_OUTPUT_DIRECTORY_{}={}".format(cfg.upper(), extdir)
            ]
            if sys.maxsize > 2**32:
                cmake_args += ["-A", "x64"]
            build_args += ["--", "/m"]

        else:
            cmake_args += ["-DCMAKE_BUILD_TYPE=" + cfg]
            build_args += ["--", "-j2"]

        env = os.environ.copy()
        env["CXXFLAGS"] = '{} -DVERSION_INFO=\\"{}\\"'.format(
            env.get("CXXFLAGS", ""), self.distribution.get_version()
        )

        if not os.path.exists(self.build_temp):
            os.makedirs(self.build_temp)

        # note: need to run "pip install . -v" to see cmake output
        subprocess.check_call(
            ["cmake", ext.source_dir] + cmake_args, cwd=self.build_temp, env=env
        )
        subprocess.check_call(
            ["cmake", "--build", "."] + build_args, cwd=self.build_temp
        )


ext_modules = [
<<<<<<< HEAD
    CMakeExtension('_fastscapelib_py',
                   source_dir='..',
                   cmake_options={'BUILD_PYTHON_MODULE': 'ON',
                                  'ENABLE_RICHDEM': 'ON',
                                  'DOWNLOAD_RICHDEM': 'ON'})
=======
    CMakeExtension("_fastscapelib_py", source_dir="..", cmake_options=CMAKE_OPTIONS)
>>>>>>> 7883fdc2
]


setup(
    name="fastscapelib",
    version=get_version(),
    maintainer="Benoit Bovy",
    maintainer_email="benbovy@gmail.com",
    url="https://github.com/fastscape-lem/fastscapelib",
    description=(
        "A library of efficient algorithms for processing "
        "topographic data and landscape evolution modeling"
    ),
    long_description="",  # TODO: import README here
    packages=find_packages(),
    ext_modules=ext_modules,
    install_requires=["numpy"],
    cmdclass={"build_ext": CMakeBuild},
    zip_safe=False,
)<|MERGE_RESOLUTION|>--- conflicted
+++ resolved
@@ -101,15 +101,7 @@
 
 
 ext_modules = [
-<<<<<<< HEAD
-    CMakeExtension('_fastscapelib_py',
-                   source_dir='..',
-                   cmake_options={'BUILD_PYTHON_MODULE': 'ON',
-                                  'ENABLE_RICHDEM': 'ON',
-                                  'DOWNLOAD_RICHDEM': 'ON'})
-=======
     CMakeExtension("_fastscapelib_py", source_dir="..", cmake_options=CMAKE_OPTIONS)
->>>>>>> 7883fdc2
 ]
 
 
