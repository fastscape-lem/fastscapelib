--- conflicted
+++ resolved
@@ -61,14 +61,5 @@
 # Installation
 # ============
 
-<<<<<<< HEAD
-target_link_libraries(${FASTSCAPELIB_PYTHON_TARGET}
-  INTERFACE xtensor xtensor-python fastscapelib)
-
-if(DOWNLOAD_RICHDEM)
-  add_dependencies(${FASTSCAPELIB_PYTHON_TARGET} richdem)
-endif()
-=======
 install(TARGETS ${PY_FASTSCAPELIB}
-        DESTINATION ${SP_DIR})
->>>>>>> 7883fdc2
+        DESTINATION ${SP_DIR})