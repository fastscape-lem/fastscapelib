name: fastscapelib-docs
channels:
  - conda-forge
dependencies:
  - python=3.10
  - breathe
  - cmake
<<<<<<< HEAD
  - healpix_cxx
  - xtensor-python
=======
  - xtensor-python>=0.28,<0.29
>>>>>>> 1d74bb5a
  - pybind11
  - scikit-build-core
  - numpy
  - numba
  - matplotlib-base
  - pygalmesh
  - sphinx
  - sphinx-remove-toctrees
  - sphinxcontrib-bibtex
  - sphinxcontrib-mermaid
  - sphinx-design
  - sphinx-autodoc-typehints
  - myst-nb
  - furo
  - pip<|MERGE_RESOLUTION|>--- conflicted
+++ resolved
@@ -5,12 +5,8 @@
   - python=3.10
   - breathe
   - cmake
-<<<<<<< HEAD
   - healpix_cxx
-  - xtensor-python
-=======
   - xtensor-python>=0.28,<0.29
->>>>>>> 1d74bb5a
   - pybind11
   - scikit-build-core
   - numpy
