cmake_minimum_required(VERSION 3.1)

if (CMAKE_CURRENT_SOURCE_DIR STREQUAL CMAKE_SOURCE_DIR)
  project(fastscapelib-test)

  find_package(xtensor REQUIRED CONFIG)
  set(XTENSOR_INCLUDE_DIR ${xtensor_INCLUDE_DIR})
  find_package(fastscapelib REQUIRED CONFIG)
  set(FASTSCAPELIB_INCLUDE_DIR ${fastscapelib_INCLUDE_DIRS})
endif ()

#message(STATUS "Forcing tests build type to Release")
#set(CMAKE_BUILD_TYPE Release CACHE STRING "Choose the type of build." FORCE)

include(CheckCXXCompilerFlag)

string(TOUPPER "${CMAKE_BUILD_TYPE}" U_CMAKE_BUILD_TYPE)

if (CMAKE_CXX_COMPILER_ID MATCHES "Clang" OR
    CMAKE_CXX_COMPILER_ID MATCHES "GNU" OR
    CMAKE_CXX_COMPILER_ID MATCHES "Intel")
  set(CMAKE_CXX_FLAGS "${CMAKE_CXX_FLAGS} -march=native -Wunused-parameter")
  set(CMAKE_CXX_FLAGS "${CMAKE_CXX_FLAGS} -Wextra -Wreorder -Wconversion")

  CHECK_CXX_COMPILER_FLAG("-std=c++14" HAS_CPP14_FLAG)

  if (HAS_CPP14_FLAG)
    set(CMAKE_CXX_FLAGS "${CMAKE_CXX_FLAGS} -std=c++14")
    # cleaner?
    # https://pabloariasal.github.io/2018/02/19/its-time-to-do-cmake-right/
    # cmake min version: 3.8
    #target_compile_features(fastscapelib INTERFACE cxx_std_14)
  else()
    message(FATAL_ERROR "Unsupported compiler -- fastscapelib requires C++14 support!")
  endif()
endif()

if(MSVC)
  set(CMAKE_CXX_FLAGS "${CMAKE_CXX_FLAGS} /EHsc /MP /bigobj")
  set(CMAKE_EXE_LINKER_FLAGS /MANIFEST:NO)
endif()

if(DOWNLOAD_GTEST OR GTEST_SRC_DIR)
  if(DOWNLOAD_GTEST)
    # Download and unpack googletest at configure time
    configure_file(downloadGTest.cmake.in googletest-download/CMakeLists.txt)
  else()
    # Copy local source of googletest at configure time
    configure_file(copyGTest.cmake.in googletest-download/CMakeLists.txt)
  endif()

  execute_process(COMMAND ${CMAKE_COMMAND} -G "${CMAKE_GENERATOR}" .
    RESULT_VARIABLE result
    WORKING_DIRECTORY ${CMAKE_CURRENT_BINARY_DIR}/googletest-download
    )

  if(result)
    message(FATAL_ERROR "CMake step for googletest failed: ${result}")
  endif()

  execute_process(COMMAND ${CMAKE_COMMAND} --build .
    RESULT_VARIABLE result
    WORKING_DIRECTORY ${CMAKE_CURRENT_BINARY_DIR}/googletest-download
    )

  if(result)
    message(FATAL_ERROR "Build step for googletest failed: ${result}")
  endif()

  # Add googletest directly to our build. This defines
  # the gtest and gtest_main targets.
  add_subdirectory(${CMAKE_CURRENT_BINARY_DIR}/googletest-src
                   ${CMAKE_CURRENT_BINARY_DIR}/googletest-build)

  set(GTEST_INCLUDE_DIRS "${gtest_SOURCE_DIR}/include")
  set(GTEST_BOTH_LIBRARIES  gtest_main gtest)

else()
  find_package(GTest REQUIRED)
endif()

find_package(Threads)

include_directories(${GTEST_INCLUDE_DIRS})

set(FASTSCAPELIB_TEST_SRC
  main.cpp
  test_flow_routing.cpp
  test_sinks.cpp
<<<<<<< HEAD
  test_basin_graph.cpp
=======
  test_bedrock_channel.cpp
>>>>>>> 884d37fe
)

set(FASTSCAPELIB_TEST_TARGET test_fastscapelib)

add_executable(${FASTSCAPELIB_TEST_TARGET} ${FASTSCAPELIB_TEST_SRC})

if(DOWNLOAD_GTEST OR GTEST_SRC_DIR)
    add_dependencies(${FASTSCAPELIB_TEST_TARGET} gtest_main)
endif()

target_link_libraries(${FASTSCAPELIB_TEST_TARGET}
  fastscapelib ${GTEST_BOTH_LIBRARIES} ${CMAKE_THREAD_LIBS_INIT})

add_custom_target(run_tests
  COMMAND ${FASTSCAPELIB_TEST_TARGET}
  DEPENDS ${FASTSCAPELIB_TEST_TARGET}
)<|MERGE_RESOLUTION|>--- conflicted
+++ resolved
@@ -87,11 +87,8 @@
   main.cpp
   test_flow_routing.cpp
   test_sinks.cpp
-<<<<<<< HEAD
   test_basin_graph.cpp
-=======
   test_bedrock_channel.cpp
->>>>>>> 884d37fe
 )
 
 set(FASTSCAPELIB_TEST_TARGET test_fastscapelib)
